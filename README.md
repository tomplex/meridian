--- conflicted
+++ resolved
@@ -16,17 +16,13 @@
 
 Meridian is not meant to be a replacement for a database system, and as such it's not particularly 
 optimized or ergonomic for operations like finding specific records, though this is pretty easy to 
-do with a filter. If your data is highly mutable, e.g. you want to modify records in place, then
+do with a filter. Also, if your data is highly mutable, e.g. you want to modify records in place, then
 you should probably look elsewhere.
 
-<<<<<<< HEAD
-=======
 
->>>>>>> e2e09210
 ### When should I use Meridian?
 
-Meridian shines when you want to perform many spatial operations on multiple datasets to find records which satisfy
-some spatial predicate.
+Meridian shines when you have some reference dataset that you want to compare to an input dataset or single record.
 
 Meridian expects that you have a decent understanding of the data which you would like to work with. It requires
 you to define an annotated model class which lists the attributes of the dataset which you want to work with. 
